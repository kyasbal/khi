/**
 * Copyright 2024 Google LLC
 *
 * Licensed under the Apache License, Version 2.0 (the "License");
 * you may not use this file except in compliance with the License.
 * You may obtain a copy of the License at
 *
 *     http://www.apache.org/licenses/LICENSE-2.0
 *
 * Unless required by applicable law or agreed to in writing, software
 * distributed under the License is distributed on an "AS IS" BASIS,
 * WITHOUT WARRANTIES OR CONDITIONS OF ANY KIND, either express or implied.
 * See the License for the specific language governing permissions and
 * limitations under the License.
 */

import {
  Component,
  inject,
  Inject,
  OnDestroy,
  signal,
  ViewChild,
} from '@angular/core';
import { MatStepper, MatStepperModule } from '@angular/material/stepper';
import {
  BehaviorSubject,
  Subject,
  filter,
  map,
  shareReplay,
  switchMap,
  take,
  takeUntil,
  withLatestFrom,
} from 'rxjs';
import {
  InspectionDryRunRequest,
  InspectionType,
} from 'src/app/common/schema/api-types';
import { ReactiveFormsModule } from '@angular/forms';
import {
  MatDialog,
  MatDialogModule,
  MatDialogRef,
} from '@angular/material/dialog';
import {
  BACKEND_API,
  BackendAPI,
} from 'src/app/services/api/backend-api-interface';
import { BACKEND_CONNECTION } from 'src/app/services/api/backend-connection.service';
import { BackendConnectionService } from 'src/app/services/api/backend-connection-interface';
import { MatCardModule } from '@angular/material/card';
import { CommonModule } from '@angular/common';
import { MatProgressBarModule } from '@angular/material/progress-bar';
import { KHICommonModule } from 'src/app/common/common.module';
import { MatIconModule } from '@angular/material/icon';
import { MatFormFieldModule } from '@angular/material/form-field';
import { MatAutocompleteModule } from '@angular/material/autocomplete';
import { MatInputModule } from '@angular/material/input';
import { MatButtonModule } from '@angular/material/button';
import {
  DefaultParameterStore,
  PARAMETER_STORE,
} from './components/service/parameter-store';
import {
  GroupParameterFormField,
  ParameterFormField,
  ParameterHintType,
  ParameterInputType,
} from 'src/app/common/schema/form-types';
import { GroupParameterComponent } from './components/group-parameter.component';
import {
  InspectionMetadataPlan,
  InspectionMetadataQuery,
} from 'src/app/common/schema/metadata-types';
import {
  EXTENSION_STORE,
  ExtensionStore,
} from 'src/app/extensions/extension-common/extension-store';

export interface NewInspectionDialogResult {
  inspectionTaskStarted: boolean;
}

export interface ParameterPageViewModel {
  rootGroupForm: GroupParameterFormField;
  queries: InspectionMetadataQuery[];
  plan: InspectionMetadataPlan;
  errorFieldCount: number;
  fieldCount: number;
}

export function openNewInspectionDialog(dialog: MatDialog) {
  return dialog.open(NewInspectionDialogComponent, {
    width: '80%',
    maxWidth: '1200px',
    height: '90%',
  });
}

@Component({
  templateUrl: './new-inspection.component.html',
  styleUrls: ['./new-inspection.component.sass'],
  imports: [
    CommonModule,
    KHICommonModule,
    MatButtonModule,
    MatInputModule,
    MatDialogModule,
    MatStepperModule,
    MatCardModule,
    MatProgressBarModule,
    MatIconModule,
    ReactiveFormsModule,
    MatFormFieldModule,
    MatAutocompleteModule,
    GroupParameterComponent,
  ],
  providers: [
    {
      provide: PARAMETER_STORE,
      useClass: DefaultParameterStore,
    },
  ],
})
export class NewInspectionDialogComponent implements OnDestroy {
  static readonly STEP_INDEX_CLUSTER_TYPE = 0;
  static readonly STEP_INDEX_FEATURE_SELECTION = 1;
  static readonly STEP_INDEX_PARAMETER_INPUT = 2;

  private destroyed = new Subject<void>();

  private readonly store = inject(PARAMETER_STORE);

  /**
   * It's true only when the run button has already pressed.
   */
  public hadRun = signal(false);

  constructor(
    private readonly dialogRef: MatDialogRef<object, NewInspectionDialogResult>,
    @Inject(BACKEND_CONNECTION)
    private readonly backendConnection: BackendConnectionService,
    @Inject(BACKEND_API) private readonly apiClient: BackendAPI,
    @Inject(EXTENSION_STORE) private readonly extension: ExtensionStore,
  ) {
    this.featureToggleRequest
      .pipe(
<<<<<<< HEAD
        takeUntil(this.destoroyed),
        withLatestFrom(this.featureStatusMap),
        map(([featureId, currentFeatures]) => {
          return Object.fromEntries([[featureId, !currentFeatures[featureId]]]);
=======
        takeUntil(this.destroyed),
        withLatestFrom(this.currentEnabledFeatures),
        map(([toggleFeature, features]) => {
          if (!features.has(toggleFeature)) {
            return [...features, toggleFeature];
          } else {
            return [...features].filter((f) => f !== toggleFeature);
          }
>>>>>>> b5f5674b
        }),
        withLatestFrom(this.currentTaskClient),
      )
      .subscribe(([featureIds, client]) => {
        client.setFeatures(featureIds);
      });
    this.dryrunRequest
      .pipe(takeUntil(this.destroyed), withLatestFrom(this.currentTaskClient))
      .subscribe(([req, client]) => {
        client.dryrun(req);
      });

    // Send dryrun request to server when any of the parameters changed to validate parameters.
    this.store
      .watchAll()
      .pipe(takeUntil(this.destroyed))
      .subscribe((values) => {
        this.dryrunRequest.next(values);
      });

    // Receive the form field parameters and extract default values, then set it to the store.
    this.currentDryrunMetadata
      .pipe(takeUntil(this.destroyed))
      .subscribe((metadata) => {
        const defaultValues = this.flattenDefaultValues(metadata.form);
        this.store.setDefaultValues(defaultValues);
      });

    // Event handler reacting to the `Run` button click.
    this.startInspectionSubject
      .pipe(
        takeUntil(this.destroyed),
        take(1),
        withLatestFrom(this.currentTaskClient, this.store.watchAll()),
        switchMap(([, client, parameters]) => client.run(parameters)),
      )
      .subscribe(() => {
        this.extension.notifyLifecycleOnInspectionStart();
        this.dialogRef.close({
          inspectionTaskStarted: true,
        });
      });
  }

  @ViewChild('stepper') private stepper!: MatStepper;

  public inspectionTypes = this.backendConnection.inspectionTypes();

  public currentInspectionType = new BehaviorSubject<InspectionType | null>(
    null,
  );

  public currentTaskClient = this.currentInspectionType.pipe(
    takeUntil(this.destroyed),
    filter((type) => !!type),
    switchMap((taskType) => this.apiClient.createInspection(taskType!.id)),
    shareReplay(1),
  );

  public currentTaskFeatures = this.currentTaskClient.pipe(
    switchMap((tc) => tc.features),
  );

  /**
   * A map of feature id and its status - true if enabled
   */
  public featureStatusMap = this.currentTaskFeatures.pipe(
    map((features) =>
      Object.fromEntries(
        features.map((feature) => [feature.id, feature.enabled]),
      ),
    ),
  );

  public featuresEnabled = this.currentTaskFeatures.pipe(
    map((features) => features.some((f) => f.enabled)),
  );

  private featureToggleRequest = new Subject<string>();

  private dryrunRequest = new Subject<InspectionDryRunRequest>();

  private startInspectionSubject = new Subject<void>();

  private currentDryrunMetadata = this.currentTaskClient.pipe(
    switchMap((client) => client.dryRunResult),
    map((result) => result.metadata),
  );

  parameterViewModel = this.currentDryrunMetadata.pipe(
    map((metadata) => {
      const errorFieldCount = this.countErrorFields(metadata.form);
      const fieldCount = this.countAllFields(metadata.form);
      return {
        rootGroupForm: {
          type: ParameterInputType.Group,
          children: metadata.form,
        },
        queries: metadata.query,
        plan: metadata.plan,
        errorFieldCount: errorFieldCount,
        fieldCount: fieldCount,
      } as ParameterPageViewModel;
    }),
  );

  public setInspectionType(inspectionType: InspectionType) {
    this.currentInspectionType.next(inspectionType);
    setTimeout(() => {
      this.stepper.next();
    }, 10);
  }

  public selectedStepChange(stepIndex: number) {
    if (stepIndex === NewInspectionDialogComponent.STEP_INDEX_PARAMETER_INPUT) {
      this.dryrunRequest.next({});
    }
  }

  public toggleFeature(featureId: string) {
    this.featureToggleRequest.next(featureId);
  }

  public onRunButtonClick() {
    this.hadRun.set(true);
    this.startInspectionSubject.next();
  }

  /**
   * Convert the array of form fields to the flatten map of default values.
   */
  private flattenDefaultValues(parameters: ParameterFormField[]): {
    [key: string]: unknown;
  } {
    let result: { [key: string]: unknown } = {};
    for (const parameter of parameters) {
      switch (parameter.type) {
        case ParameterInputType.Text:
          result[parameter.id] = parameter.default;
          break;
        case ParameterInputType.Group:
          result = {
            ...result,
            ...this.flattenDefaultValues(parameter.children),
          };
          break;
        default:
          break;
      }
    }
    return result;
  }

  /**
   * Count error fields.
   * This ignores Group type form because the group itself isn't a field.
   */
  private countErrorFields(parameters: ParameterFormField[]): number {
    let result = 0;
    for (const parameter of parameters) {
      if (parameter.type === ParameterInputType.Group) {
        result += this.countErrorFields(parameter.children);
      } else if (parameter.hintType === ParameterHintType.Error) {
        result++;
      }
    }
    return result;
  }

  /**
   * Count fields.
   * This ignores Group type form because the group itself isn't a field.
   */
  private countAllFields(parameters: ParameterFormField[]): number {
    let result = 0;
    for (const parameter of parameters) {
      if (parameter.type === ParameterInputType.Group) {
        result += this.countAllFields(parameter.children);
      } else {
        result++;
      }
    }
    return result;
  }

  ngOnDestroy(): void {
    if (this.store instanceof DefaultParameterStore) {
      this.store.destroy();
    }
    this.destroyed.next();
  }
}<|MERGE_RESOLUTION|>--- conflicted
+++ resolved
@@ -147,21 +147,10 @@
   ) {
     this.featureToggleRequest
       .pipe(
-<<<<<<< HEAD
         takeUntil(this.destoroyed),
         withLatestFrom(this.featureStatusMap),
         map(([featureId, currentFeatures]) => {
           return Object.fromEntries([[featureId, !currentFeatures[featureId]]]);
-=======
-        takeUntil(this.destroyed),
-        withLatestFrom(this.currentEnabledFeatures),
-        map(([toggleFeature, features]) => {
-          if (!features.has(toggleFeature)) {
-            return [...features, toggleFeature];
-          } else {
-            return [...features].filter((f) => f !== toggleFeature);
-          }
->>>>>>> b5f5674b
         }),
         withLatestFrom(this.currentTaskClient),
       )
